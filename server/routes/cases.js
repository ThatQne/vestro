const express = require('express');
const router = express.Router();
const jwt = require('jsonwebtoken');
const { authenticateToken: auth } = require('../middleware/auth');
const Case = require('../models/Case');
const User = require('../models/User');
const UserInventory = require('../models/UserInventory');
const CaseBattle = require('../models/CaseBattle');
const { v4: uuidv4 } = require('uuid');

console.log('Cases routes loaded, User model:', User ? 'Loaded' : 'Not loaded'); // Debug log

// Test route to check user existence
router.get('/test-user/:userId', async (req, res) => {
    try {
        const user = await User.findById(req.params.userId);
        res.json({ 
            success: true, 
            userExists: !!user,
            user: user ? { id: user._id, username: user.username, balance: user.balance } : null
        });
    } catch (error) {
        console.error('Error testing user:', error);
        res.status(500).json({ success: false, message: 'Server error' });
    }
});

// Get all available cases
router.get('/', async (req, res) => {
    try {
        const cases = await Case.find({ isActive: true }).sort({ price: 1 });
        res.json(createSuccessResponse({ cases }));
    } catch (error) {
        handleRouteError(error, res);
    }
});

// Get case by ID
router.get('/:id', async (req, res) => {
    try {
        const caseItem = await Case.findById(req.params.id);
        if (!caseItem) {
            return res.status(404).json({ success: false, message: 'Case not found' });
        }
        res.json({ success: true, case: caseItem });
    } catch (error) {
        console.error('Error fetching case:', error);
        res.status(500).json({ success: false, message: 'Server error' });
    }
});

// Open a case
router.post('/open/:id', auth, async (req, res) => {
    try {
        console.log('Case opening request for case:', req.params.id, 'by user:', req.user.id); // Debug log
        console.log('User object from token:', req.user); // Debug log
        
        const caseItem = await Case.findById(req.params.id);
        if (!caseItem) {
            console.log('Case not found:', req.params.id); // Debug log
            return res.status(404).json({ success: false, message: 'Case not found' });
        }

        if (!caseItem.isActive) {
            return res.status(400).json({ success: false, message: 'Case is not available' });
        }

        console.log('Looking for user with ID:', req.user.id); // Debug log
        const user = await User.findById(req.user.id);
        console.log('User found:', user ? 'Yes' : 'No'); // Debug log
        if (!user) {
            console.log('User not found in database for ID:', req.user.id); // Debug log
            return res.status(404).json({ success: false, message: 'User not found' });
        }

        // Check if user has enough balance
        if (user.balance < caseItem.price) {
            return res.status(400).json({ success: false, message: 'Insufficient balance' });
        }

        // Get random item from case
        const wonItem = caseItem.getRandomItem();
        
        // Deduct case price from user balance
        user.balance -= caseItem.price;
        user.balanceHistory.push(user.balance);
        await user.save();

        // Add item to user inventory
        let userInventory = await UserInventory.findOne({ userId: req.user.id });
        if (!userInventory) {
            userInventory = new UserInventory({ userId: req.user.id });
        }

        await userInventory.addItem({
            name: wonItem.name,
            caseSource: caseItem.name,
            value: wonItem.value,
            isLimited: wonItem.isLimited,
            image: wonItem.image,
            rarity: wonItem.rarity
        });

        // Update case opening statistics
        caseItem.totalOpenings += 1;
        await caseItem.save();

        // Emit real-time update to user
        const io = req.app.get('io');
        io.to(req.user.id).emit('case-opened', {
            caseId: caseItem._id,
            caseName: caseItem.name,
            item: wonItem,
            newBalance: user.balance
        });

        res.json({
            success: true,
            message: 'Case opened successfully!',
            item: wonItem,
            caseName: caseItem.name,
            newBalance: user.balance,
            caseItems: caseItem.items // Include all items from the case for animation
        });

    } catch (error) {
        handleRouteError(error, res);
    }
});

// Create a case battle
router.post('/battle/create', auth, async (req, res) => {
    try {
        const { cases, mode, isPrivate = false } = req.body;

        if (!cases || !Array.isArray(cases) || cases.length === 0) {
            return res.status(400).json({ success: false, message: 'Cases are required' });
        }

        if (!mode || !['1v1', '2v2', '1v1v1', '1v1v1v1'].includes(mode)) {
            return res.status(400).json({ success: false, message: 'Invalid battle mode' });
        }

        const user = await User.findById(req.user.id);
        if (!user) {
            return res.status(404).json({ success: false, message: 'User not found' });
        }

        // Validate and calculate total cost with 25-case limit
        let totalCost = 0;
        let totalCases = 0;
        const battleCases = [];

        for (const caseData of cases) {
            const caseItem = await Case.findById(caseData.caseId);
            if (!caseItem || !caseItem.isActive) {
                return res.status(400).json({ success: false, message: `Case ${caseData.caseId} not found or inactive` });
            }

            const quantity = caseData.quantity || 1;
            totalCases += quantity;
            
            if (totalCases > 25) {
                return res.status(400).json({ success: false, message: 'Maximum 25 cases allowed per battle' });
            }
            
            totalCost += caseItem.price * quantity;

            battleCases.push({
                caseId: caseItem._id,
                caseName: caseItem.name,
                casePrice: caseItem.price,
                quantity: quantity
            });
        }

        // Check if user has enough balance
        if (user.balance < totalCost) {
            return res.status(400).json(createErrorResponse('Insufficient balance'));
        }

        // Determine max players based on mode
        const maxPlayers = mode === '1v1' ? 2 : mode === '2v2' ? 4 : mode === '1v1v1' ? 3 : 4;

        // Create battle
        const battle = new CaseBattle({
            battleId: uuidv4(),
            mode: mode,
            maxPlayers: maxPlayers,
            cases: battleCases,
            totalCost: totalCost,
            isPrivate: isPrivate
        });

        await battle.save();

        // Add creator to battle
        await battle.addPlayer(req.user.id, user.username);

        // Deduct cost from user balance
        user.balance -= totalCost;
        user.balanceHistory.push(user.balance);
        await user.save();

        // Emit battle created event
        const io = req.app.get('io');
        if (!isPrivate) {
            io.emit('battle-created', battle.getSummary());
        }

        res.json({
            success: true,
            message: 'Battle created successfully!',
            battle: battle.getSummary(),
            newBalance: user.balance
        });

    } catch (error) {
        console.error('Error creating battle:', error);
        res.status(500).json({ success: false, message: 'Server error' });
    }
});

// Join a case battle
router.post('/battle/join/:battleId', auth, async (req, res) => {
    try {
        const battle = await CaseBattle.findOne({ battleId: req.params.battleId });
        if (!battle) {
            return res.status(404).json({ success: false, message: 'Battle not found' });
        }

        if (battle.status !== 'waiting') {
            return res.status(400).json({ success: false, message: 'Battle is not available to join' });
        }

        if (battle.isExpired()) {
            battle.status = 'cancelled';
            await battle.save();
            return res.status(400).json({ success: false, message: 'Battle has expired' });
        }

        const user = await User.findById(req.user.id);
        if (!user) {
            return res.status(404).json({ success: false, message: 'User not found' });
        }

        // Check if user has enough balance
        if (user.balance < battle.totalCost) {
            return res.status(400).json(createErrorResponse('Insufficient balance'));
        }

        // Add player to battle
        await battle.addPlayer(req.user.id, user.username);

        // Deduct cost from user balance
        user.balance -= battle.totalCost;
        user.balanceHistory.push(user.balance);
        await user.save();

        // Check if battle is full and start it
        if (battle.players.length >= battle.maxPlayers) {
            await battle.startCaseOpening();
            
            // Emit battle starting event
            const io = req.app.get('io');
            if (io) {
                io.emit('battle-starting', { battleId: battle.battleId });
            }
            
            setTimeout(() => {
                processBattleCaseOpening(battle.battleId, io);
            }, 2000);
        } else {
            // Check if battle should be filled with bots after 30 seconds
            setTimeout(async () => {
                const updatedBattle = await CaseBattle.findOne({ battleId: battle.battleId });
                if (updatedBattle && updatedBattle.status === 'waiting' && updatedBattle.players.length < updatedBattle.maxPlayers) {
                    await updatedBattle.addBots();
                    await updatedBattle.startCaseOpening();
                    
                    const io = req.app.get('io');
                    if (io) {
                        io.emit('battle-starting', { battleId: updatedBattle.battleId });
                        
                        setTimeout(() => {
                            processBattleCaseOpening(updatedBattle.battleId, io);
                        }, 2000);
                    }
                }
            }, 30000);
        }

        res.json({
            success: true,
            message: 'Joined battle successfully!',
            battle: battle.getSummary(),
            newBalance: user.balance
        });

    } catch (error) {
        console.error('Error joining battle:', error);
        res.status(500).json({ success: false, message: error.message || 'Server error' });
    }
});

// Get active battles
router.get('/battles/active', async (req, res) => {
    try {
        const battles = await CaseBattle.find({ 
            status: 'waiting',
            isPrivate: false,
            expiresAt: { $gt: new Date() }
        }).sort({ createdAt: -1 }).limit(20);

        res.json({ success: true, battles: battles.map(b => b.getSummary()) });
    } catch (error) {
        console.error('Error fetching battles:', error);
        res.status(500).json({ success: false, message: 'Server error' });
    }
});

// Get battle details
router.get('/battle/:battleId', async (req, res) => {
    try {
        const battle = await CaseBattle.findOne({ battleId: req.params.battleId });
        if (!battle) {
            return res.status(404).json({ success: false, message: 'Battle not found' });
        }

        res.json({ success: true, battle });
    } catch (error) {
        console.error('Error fetching battle:', error);
        res.status(500).json({ success: false, message: 'Server error' });
    }
});

<<<<<<< HEAD
module.exports = router;  
=======
// Process battle case opening with animations
async function processBattleCaseOpening(battleId, io) {
    try {
        const battle = await CaseBattle.findOne({ battleId });
        if (!battle || battle.battleProgress !== 'opening_cases') return;

        const totalCases = battle.cases.reduce((sum, c) => sum + c.quantity, 0);
        
        for (let caseIndex = 0; caseIndex < totalCases; caseIndex++) {
            let currentCaseData = null;
            let caseCount = 0;
            
            for (const caseItem of battle.cases) {
                if (caseIndex < caseCount + caseItem.quantity) {
                    currentCaseData = caseItem;
                    break;
                }
                caseCount += caseItem.quantity;
            }
            
            if (!currentCaseData) continue;
            
            const caseItem = await Case.findById(currentCaseData.caseId);
            
            for (const player of battle.players) {
                const wonItem = caseItem.getRandomItem();
                
                // Add item to battle results
                battle.caseOpeningResults.push({
                    playerId: player.userId,
                    caseIndex: caseIndex,
                    item: {
                        itemName: wonItem.name,
                        itemValue: wonItem.value,
                        itemImage: wonItem.image,
                        itemRarity: wonItem.rarity
                    }
                });
                
                // Add to player items
                player.items.push({
                    itemName: wonItem.name,
                    itemValue: wonItem.value,
                    itemImage: wonItem.image,
                    itemRarity: wonItem.rarity,
                    caseSource: caseItem.name,
                    isLimited: wonItem.isLimited
                });
                
                // Add to user inventory if not bot
                if (!player.isBot) {
                    let userInventory = await UserInventory.findOne({ userId: player.userId });
                    if (!userInventory) {
                        userInventory = new UserInventory({ userId: player.userId });
                    }
                    
                    await userInventory.addItem({
                        name: wonItem.name,
                        caseSource: caseItem.name,
                        value: wonItem.value,
                        isLimited: wonItem.isLimited,
                        image: wonItem.image,
                        rarity: wonItem.rarity
                    });
                }
            }
            
            battle.currentCaseIndex = caseIndex;
            await battle.save();
            
            if (io) {
                io.emit('case-opening-progress', {
                    battleId: battle.battleId,
                    caseIndex: caseIndex,
                    totalCases: totalCases,
                    results: battle.caseOpeningResults.filter(r => r.caseIndex === caseIndex)
                });
            }
            
            await new Promise(resolve => setTimeout(resolve, 3000));
        }
        
        await battle.complete();
        await battle.scheduleCleanup();
        
        // Emit battle completed
        if (io) {
            io.emit('battle-completed', battle);
        }
        
        setTimeout(async () => {
            await CaseBattle.findOneAndDelete({ battleId: battle.battleId });
            if (io) {
                io.emit('battle-cleanup', { battleId: battle.battleId });
            }
        }, 2 * 60 * 1000);
        
    } catch (error) {
        console.error('Error processing battle case opening:', error);
    }
}

module.exports = router;     
>>>>>>> eb1fe707
<|MERGE_RESOLUTION|>--- conflicted
+++ resolved
@@ -334,9 +334,9 @@
     }
 });
 
-<<<<<<< HEAD
+
 module.exports = router;  
-=======
+
 // Process battle case opening with animations
 async function processBattleCaseOpening(battleId, io) {
     try {
@@ -439,5 +439,4 @@
     }
 }
 
-module.exports = router;     
->>>>>>> eb1fe707
+module.exports = router;     